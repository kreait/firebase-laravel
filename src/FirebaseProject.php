<?php

declare(strict_types=1);

namespace Kreait\Laravel\Firebase;

use Kreait\Firebase\Contract\AppCheck;
use Kreait\Firebase\Contract\Auth;
use Kreait\Firebase\Contract\Database;
use Kreait\Firebase\Contract\DynamicLinks;
use Kreait\Firebase\Contract\Firestore;
use Kreait\Firebase\Contract\Messaging;
use Kreait\Firebase\Contract\RemoteConfig;
use Kreait\Firebase\Contract\Storage;
use Kreait\Firebase\Factory;

class FirebaseProject
{
    protected Factory $factory;

    protected array $config;

    protected ?AppCheck $appCheck = null;

    protected ?Auth $auth = null;

    protected ?Database $database = null;

    protected ?DynamicLinks $dynamicLinks = null;

<<<<<<< HEAD
    /** @var \Kreait\Firebase\Contract\IdentityPlatform|null */
    protected $identityPlatform;

    /** @var \Kreait\Firebase\Contract\Messaging|null */
    protected $messaging;
=======
    protected ?Firestore $firestore = null;
>>>>>>> 10306623

    protected ?Messaging $messaging = null;

    protected ?RemoteConfig $remoteConfig = null;

    protected ?Storage $storage = null;

    public function __construct(Factory $factory, array $config)
    {
        $this->factory = $factory;
        $this->config = $config;
    }

    public function appCheck(): AppCheck
    {
        if (! $this->appCheck) {
            $this->appCheck = $this->factory->createAppCheck();
        }

        return $this->appCheck;
    }

    public function auth(): Auth
    {
        if (! $this->auth) {
            $this->auth = $this->factory->createAuth();
        }

        return $this->auth;
    }

<<<<<<< HEAD
    public function identityPlatform(): Firebase\IdentityPlatform
    {
        if (!$this->identityPlatform) {
            $this->identityPlatform = $this->factory->createIdentityPlatform();
        }

        return $this->identityPlatform;
    }


    public function database(): Firebase\Contract\Database
=======
    public function database(): Database
>>>>>>> 10306623
    {
        if (! $this->database) {
            $this->database = $this->factory->createDatabase();
        }

        return $this->database;
    }

    public function dynamicLinks(): DynamicLinks
    {
        if (! $this->dynamicLinks) {
            $this->dynamicLinks = $this->factory->createDynamicLinksService($this->config['dynamic_links']['default_domain'] ?? null);
        }

        return $this->dynamicLinks;
    }

    public function firestore(): Firestore
    {
        if (! $this->firestore) {
            $this->firestore = $this->factory->createFirestore();
        }

        return $this->firestore; // @codeCoverageIgnore
    }

    public function messaging(): Messaging
    {
        if (! $this->messaging) {
            $this->messaging = $this->factory->createMessaging();
        }

        return $this->messaging;
    }

    public function remoteConfig(): RemoteConfig
    {
        if (! $this->remoteConfig) {
            $this->remoteConfig = $this->factory->createRemoteConfig();
        }

        return $this->remoteConfig;
    }

    public function storage(): Storage
    {
        if (! $this->storage) {
            $this->storage = $this->factory->createStorage();
        }

        return $this->storage;
    }
}<|MERGE_RESOLUTION|>--- conflicted
+++ resolved
@@ -28,15 +28,12 @@
 
     protected ?DynamicLinks $dynamicLinks = null;
 
-<<<<<<< HEAD
     /** @var \Kreait\Firebase\Contract\IdentityPlatform|null */
     protected $identityPlatform;
 
     /** @var \Kreait\Firebase\Contract\Messaging|null */
     protected $messaging;
-=======
     protected ?Firestore $firestore = null;
->>>>>>> 10306623
 
     protected ?Messaging $messaging = null;
 
@@ -68,7 +65,6 @@
         return $this->auth;
     }
 
-<<<<<<< HEAD
     public function identityPlatform(): Firebase\IdentityPlatform
     {
         if (!$this->identityPlatform) {
@@ -79,10 +75,7 @@
     }
 
 
-    public function database(): Firebase\Contract\Database
-=======
     public function database(): Database
->>>>>>> 10306623
     {
         if (! $this->database) {
             $this->database = $this->factory->createDatabase();
