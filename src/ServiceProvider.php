--- conflicted
+++ resolved
@@ -38,42 +38,6 @@
         $this->app->singleton(Firebase\Contract\Auth::class, static fn (Container $app) => $app->make(FirebaseProjectManager::class)->project()->auth());
         $this->app->alias(Firebase\Contract\Auth::class, 'firebase.auth');
 
-<<<<<<< HEAD
-        $this->app->singleton(Firebase\Database::class, static function (Container $app) {
-            return $app->make(FirebaseProjectManager::class)->project()->database();
-        });
-        $this->app->alias(Firebase\Database::class, 'firebase.database');
-
-        $this->app->singleton(Firebase\DynamicLinks::class, static function (Container $app) {
-            return $app->make(FirebaseProjectManager::class)->project()->dynamicLinks();
-        });
-        $this->app->alias(Firebase\DynamicLinks::class, 'firebase.dynamic_links');
-
-        $this->app->singleton(Firebase\Firestore::class, static function (Container $app) {
-            return $app->make(FirebaseProjectManager::class)->project()->firestore();
-        });
-        $this->app->alias(Firebase\Firestore::class, 'firebase.firestore');
-
-        $this->app->singleton(Firebase\Messaging::class, static function (Container $app) {
-            return $app->make(FirebaseProjectManager::class)->project()->messaging();
-        });
-        $this->app->alias(Firebase\Messaging::class, 'firebase.messaging');
-
-        $this->app->singleton(Firebase\RemoteConfig::class, static function (Container $app) {
-            return $app->make(FirebaseProjectManager::class)->project()->remoteConfig();
-        });
-        $this->app->alias(Firebase\RemoteConfig::class, 'firebase.remote_config');
-
-        $this->app->singleton(Firebase\Storage::class, static function (Container $app) {
-            return $app->make(FirebaseProjectManager::class)->project()->storage();
-        });
-        $this->app->alias(Firebase\Storage::class, 'firebase.storage');
-
-        $this->app->singleton(Firebase\IdentityPlatform::class, static function (Container $app) {
-            return $app->make(FirebaseProjectManager::class)->project()->identityPlatform();
-        });
-        $this->app->alias(Firebase\IdentityPlatform::class, 'firebase.identity_platform');
-=======
         $this->app->singleton(Firebase\Contract\Database::class, static fn (Container $app) => $app->make(FirebaseProjectManager::class)->project()->database());
         $this->app->alias(Firebase\Contract\Database::class, 'firebase.database');
 
@@ -89,9 +53,13 @@
         $this->app->singleton(Firebase\Contract\RemoteConfig::class, static fn (Container $app) => $app->make(FirebaseProjectManager::class)->project()->remoteConfig());
         $this->app->alias(Firebase\Contract\RemoteConfig::class, 'firebase.remote_config');
 
+
+        $this->app->singleton(Firebase\IdentityPlatform::class, static function (Container $app) {
+            return $app->make(FirebaseProjectManager::class)->project()->identityPlatform();
+        });
+        $this->app->alias(Firebase\IdentityPlatform::class, 'firebase.identity_platform');
         $this->app->singleton(Firebase\Contract\Storage::class, static fn (Container $app) => $app->make(FirebaseProjectManager::class)->project()->storage());
         $this->app->alias(Firebase\Contract\Storage::class, 'firebase.storage');
->>>>>>> 10306623
     }
 
     private function registerManager(): void
