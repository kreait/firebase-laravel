--- conflicted
+++ resolved
@@ -83,24 +83,23 @@
         if ($authVariableOverride = $config['database']['auth_variable_override'] ?? null) {
             $factory = $factory->withDatabaseAuthVariableOverride($authVariableOverride);
         }
+
+        if ($firestoreDatabase = $config['firestore']['database'] ?? null) {
+            $factory = $factory->withFirestoreDatabase($firestoreDatabase);
+        }
+
+        if ($defaultStorageBucket = $config['storage']['default_bucket'] ?? null) {
+            $factory = $factory->withDefaultStorageBucket($defaultStorageBucket);
+        }
         if ($logChannel = $config['logging']['http_debug_log_channel'] ?? null) {
             $factory = $factory->withHttpDebugLogger(
                 $this->app->make('log')->channel($logChannel)
             );
         }
 
-<<<<<<< HEAD
         if ($config['debug'] ?? false) {
             $logger = $this->app->make('log')->channel($logChannel ?? null);
             $factory = $factory->withEnabledDebug($logger);
-=======
-        if ($firestoreDatabase = $config['firestore']['database'] ?? null) {
-            $factory = $factory->withFirestoreDatabase($firestoreDatabase);
-        }
-
-        if ($defaultStorageBucket = $config['storage']['default_bucket'] ?? null) {
-            $factory = $factory->withDefaultStorageBucket($defaultStorageBucket);
->>>>>>> 10306623
         }
 
         if ($cacheStore = $config['cache_store'] ?? null) {
